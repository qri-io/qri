// Package params defines generic input parameter structures
package params

import "fmt"

// ListAll uses a limit of -1 & offset of 0 as a sentinel value for listing
// all items
var ListAll = List{Limit: -1}

// List defines input parameters for listing operations
type List struct {
	Filter  []string
	OrderBy []string
	Limit   int
	Offset  int
}

<<<<<<< HEAD
=======
// All returns true if List is attempting to list all available items
>>>>>>> 4f517454
func (lp List) All() bool {
	return lp.Limit == -1 && lp.Offset == 0
}

<<<<<<< HEAD
=======
// Validate returns an error if any fields or field combinations are invalid
>>>>>>> 4f517454
func (lp List) Validate() error {
	if lp.Limit < 0 && lp.Limit != -1 {
		return fmt.Errorf("limit of %d is out of bounds", lp.Limit)
	}
	if lp.Offset < 0 {
		return fmt.Errorf("offset of %d is out of bounds", lp.Offset)
	}
	return nil
}

// WithOffsetLimit returns a new List struct that replaces the offset & limit
// fields
func (lp List) WithOffsetLimit(offset, limit int) List {
	return List{
		Filter:  lp.Filter,
		OrderBy: lp.OrderBy,
		Offset:  offset,
		Limit:   limit,
	}
}

// WithFilters returns a new List struct that replaces the Filters field
func (lp List) WithFilters(f ...string) List {
	return List{
		Filter:  f,
		OrderBy: lp.OrderBy,
		Offset:  lp.Offset,
		Limit:   lp.Limit,
	}
}

// WithOrderBy returns a new List struct that replaces the OrderBy field
func (lp List) WithOrderBy(ob ...string) List {
	return List{
		Filter:  lp.Filter,
		OrderBy: ob,
		Offset:  lp.Offset,
		Limit:   lp.Limit,
	}
}<|MERGE_RESOLUTION|>--- conflicted
+++ resolved
@@ -15,18 +15,12 @@
 	Offset  int
 }
 
-<<<<<<< HEAD
-=======
 // All returns true if List is attempting to list all available items
->>>>>>> 4f517454
 func (lp List) All() bool {
 	return lp.Limit == -1 && lp.Offset == 0
 }
 
-<<<<<<< HEAD
-=======
 // Validate returns an error if any fields or field combinations are invalid
->>>>>>> 4f517454
 func (lp List) Validate() error {
 	if lp.Limit < 0 && lp.Limit != -1 {
 		return fmt.Errorf("limit of %d is out of bounds", lp.Limit)
